use parking_lot::Mutex;
use crate::{
    builder::WrappedClient,
    command::CommandResult,
    twilight_exports::*,
    waiter::{InteractionWaiter, WaiterWaker}
};
use crate::framework::Framework;

use crate::iter::DataIterator;
use crate::parse::{Parse, ParseError};
use crate::waiter::new_pair;

/// The value the user is providing to the argument.
#[derive(Debug, Clone)]
pub struct Focused {
    pub input: String,
    pub kind: CommandOptionType,
}

/// Context given to all functions used to autocomplete arguments.
pub struct AutocompleteContext<'a, D> {
    /// The http client used by the framework.
    pub http_client: &'a WrappedClient,
    /// The data shared across the framework.
    pub data: &'a D,
    /// The user input.
    pub user_input: Focused,
    /// The interaction itself.
    pub interaction: &'a mut Interaction,
}

impl<'a, D> AutocompleteContext<'a, D> {
    pub(crate) fn new(
        http_client: &'a WrappedClient,
        data: &'a D,
        user_input: Focused,
        interaction: &'a mut Interaction,
    ) -> Self {
        Self {
            http_client,
            data,
            user_input,
            interaction,
        }
    }

    /// Gets the http client used by the framework.
    pub fn http_client(&self) -> &Client {
        self.http_client.inner()
    }
}

/// Framework context given to all command functions, this struct contains all the necessary
/// items to respond the interaction and access shared data.
pub struct SlashContext<'a, D> {
    /// The http client used by the framework.
    pub http_client: &'a WrappedClient,
    /// The application id provided to the framework.
    pub application_id: Id<ApplicationMarker>,
    /// An [interaction client](InteractionClient) made out of the framework's [http client](Client)
    pub interaction_client: InteractionClient<'a>,
    /// The data shared across the framework.
    pub data: &'a D,
<<<<<<< HEAD
=======
    /// Components waiting for an interaction.
    pub waiters: &'a Mutex<Vec<WaiterWaker<D>>>,
>>>>>>> 06394db7
    /// The interaction itself.
    pub interaction: Interaction,
}

impl<'a, D> Clone for SlashContext<'a, D> {
    fn clone(&self) -> Self {
        SlashContext {
            http_client: self.http_client,
            application_id: self.application_id,
            interaction_client: self.http_client.inner().interaction(self.application_id),
<<<<<<< HEAD
            data: &self.data,
=======
            data: self.data,
            waiters: self.waiters,
>>>>>>> 06394db7
            interaction: self.interaction.clone(),
        }
    }
}

impl<'a, D> SlashContext<'a, D> {
    /// Creates a new context.
    pub(crate) fn new(
        http_client: &'a WrappedClient,
        application_id: Id<ApplicationMarker>,
        data: &'a D,
<<<<<<< HEAD
        interaction: ApplicationCommand,
=======
        waiters: &'a Mutex<Vec<WaiterWaker<D>>>,
        interaction: Interaction,
>>>>>>> 06394db7
    ) -> Self {
        let interaction_client = http_client.inner().interaction(application_id);
        Self {
            http_client,
            application_id,
            interaction_client,
            data,
            interaction,
        }
    }

    /// Gets the http client used by the framework.
    pub fn http_client(&self) -> &Client {
        self.http_client.inner()
    }

    /// Responds to the interaction with an empty message to allow to respond later.
    ///
    /// When this method is used [update_response](Self::update_response) has to be used to edit the response.
    pub async fn acknowledge(&self) -> CommandResult {
<<<<<<< HEAD
        Ok(InteractionResponse {
            kind: InteractionResponseType::DeferredChannelMessageWithSource,
                    data: None
        })
=======
        self.interaction_client
            .create_response(
                self.interaction.id,
                &self.interaction.token,
                &InteractionResponse {
                    kind: InteractionResponseType::DeferredChannelMessageWithSource,
                    data: None,
                },
            )
            .exec()
            .await?;

        Ok(())
    }

    /// Updates the sent interaction, this method is a shortcut to twilight's
    /// [update_interaction_original](InteractionClient::update_response)
    /// but http is automatically provided.
    pub async fn update_response<F>(
        &'a self,
        fun: F,
    ) -> Result<Message, Box<dyn std::error::Error + Send + Sync>>
    where
        F: FnOnce(UpdateResponse<'a>) -> UpdateResponse<'a>,
    {
        let update = fun(self
            .interaction_client
            .update_response(&self.interaction.token));
        Ok(update
            .exec()
            .await?
            .model()
            .await?)
    }

    pub fn wait_interaction<F>(&self, fun: F) -> InteractionWaiter
    where
        F: Fn(&Framework<D>, &Interaction) -> bool + Send + 'static
    {
        let (waker, waiter) = new_pair(fun);
        let mut lock = self.waiters.lock();
        lock.push(waker);
        waiter
    }
}

impl<D: Send + Sync> SlashContext<'_, D> {
    #[doc(hidden)]
    pub async fn named_parse<T>(
        &self,
        name: &str,
        iterator: &mut DataIterator<'_>
    ) -> Result<T, ParseError>
    where
        T: Parse<D>
    {
        let value = iterator.get(|s| s.name == name);
        if value.is_none() && <T as Parse<D>>::required() {
            Err(ParseError::StructureMismatch(format!("{} not found", name)))
        } else {
            <T as Parse<D>>::parse(self.http_client, self.data, value.map(|it| &it.value)).await
                .map_err(|mut err| {
                    if let ParseError::Parsing { argument_name, .. } = &mut err {
                        *argument_name = name.to_string();
                    }
                    err
                })
        }
>>>>>>> 06394db7
    }
}<|MERGE_RESOLUTION|>--- conflicted
+++ resolved
@@ -62,11 +62,6 @@
     pub interaction_client: InteractionClient<'a>,
     /// The data shared across the framework.
     pub data: &'a D,
-<<<<<<< HEAD
-=======
-    /// Components waiting for an interaction.
-    pub waiters: &'a Mutex<Vec<WaiterWaker<D>>>,
->>>>>>> 06394db7
     /// The interaction itself.
     pub interaction: Interaction,
 }
@@ -77,12 +72,7 @@
             http_client: self.http_client,
             application_id: self.application_id,
             interaction_client: self.http_client.inner().interaction(self.application_id),
-<<<<<<< HEAD
             data: &self.data,
-=======
-            data: self.data,
-            waiters: self.waiters,
->>>>>>> 06394db7
             interaction: self.interaction.clone(),
         }
     }
@@ -94,12 +84,7 @@
         http_client: &'a WrappedClient,
         application_id: Id<ApplicationMarker>,
         data: &'a D,
-<<<<<<< HEAD
-        interaction: ApplicationCommand,
-=======
-        waiters: &'a Mutex<Vec<WaiterWaker<D>>>,
         interaction: Interaction,
->>>>>>> 06394db7
     ) -> Self {
         let interaction_client = http_client.inner().interaction(application_id);
         Self {
@@ -120,80 +105,9 @@
     ///
     /// When this method is used [update_response](Self::update_response) has to be used to edit the response.
     pub async fn acknowledge(&self) -> CommandResult {
-<<<<<<< HEAD
         Ok(InteractionResponse {
             kind: InteractionResponseType::DeferredChannelMessageWithSource,
                     data: None
         })
-=======
-        self.interaction_client
-            .create_response(
-                self.interaction.id,
-                &self.interaction.token,
-                &InteractionResponse {
-                    kind: InteractionResponseType::DeferredChannelMessageWithSource,
-                    data: None,
-                },
-            )
-            .exec()
-            .await?;
-
-        Ok(())
-    }
-
-    /// Updates the sent interaction, this method is a shortcut to twilight's
-    /// [update_interaction_original](InteractionClient::update_response)
-    /// but http is automatically provided.
-    pub async fn update_response<F>(
-        &'a self,
-        fun: F,
-    ) -> Result<Message, Box<dyn std::error::Error + Send + Sync>>
-    where
-        F: FnOnce(UpdateResponse<'a>) -> UpdateResponse<'a>,
-    {
-        let update = fun(self
-            .interaction_client
-            .update_response(&self.interaction.token));
-        Ok(update
-            .exec()
-            .await?
-            .model()
-            .await?)
-    }
-
-    pub fn wait_interaction<F>(&self, fun: F) -> InteractionWaiter
-    where
-        F: Fn(&Framework<D>, &Interaction) -> bool + Send + 'static
-    {
-        let (waker, waiter) = new_pair(fun);
-        let mut lock = self.waiters.lock();
-        lock.push(waker);
-        waiter
-    }
-}
-
-impl<D: Send + Sync> SlashContext<'_, D> {
-    #[doc(hidden)]
-    pub async fn named_parse<T>(
-        &self,
-        name: &str,
-        iterator: &mut DataIterator<'_>
-    ) -> Result<T, ParseError>
-    where
-        T: Parse<D>
-    {
-        let value = iterator.get(|s| s.name == name);
-        if value.is_none() && <T as Parse<D>>::required() {
-            Err(ParseError::StructureMismatch(format!("{} not found", name)))
-        } else {
-            <T as Parse<D>>::parse(self.http_client, self.data, value.map(|it| &it.value)).await
-                .map_err(|mut err| {
-                    if let ParseError::Parsing { argument_name, .. } = &mut err {
-                        *argument_name = name.to_string();
-                    }
-                    err
-                })
-        }
->>>>>>> 06394db7
     }
 }